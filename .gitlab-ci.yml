build:
    image: ubuntu:latest
    variables:
        DEBIAN_FRONTEND: noninteractive
        PIPX_BIN_DIR: /usr/local/bin
    before_script:
        - apt-get update
<<<<<<< HEAD
        - apt-get install pipx device-tree-compiler cmake ninja-build
=======
        - apt-get install python pipx device-tree-compiler cmake ninja-build
>>>>>>> 3eeeff4c
        - pipx install west
    script:
        - west build -b capbot
mypy:
    image: python:latest
    stage: test
    before_script:
        - python -m pip install --upgrade pip
        - pip install -r requirements.txt
        - pip install mypy
    script:
        - mypy $(git ls-files '*.py')

pylint:
    image: python:latest
    stage: test
    before_script:
        - python -m pip install --upgrade pip
        - pip install -r requirements.txt
        - pip install pylint
    script:
        - pylint $(git ls-files '*.py')
    allow_failure: true<|MERGE_RESOLUTION|>--- conflicted
+++ resolved
@@ -1,18 +1,3 @@
-build:
-    image: ubuntu:latest
-    variables:
-        DEBIAN_FRONTEND: noninteractive
-        PIPX_BIN_DIR: /usr/local/bin
-    before_script:
-        - apt-get update
-<<<<<<< HEAD
-        - apt-get install pipx device-tree-compiler cmake ninja-build
-=======
-        - apt-get install python pipx device-tree-compiler cmake ninja-build
->>>>>>> 3eeeff4c
-        - pipx install west
-    script:
-        - west build -b capbot
 mypy:
     image: python:latest
     stage: test
